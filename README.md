# Captury Motion Tracking Toolkit

Unity package for motion capture tracking using Captury and Unity's Input System. Provides modular tracking for torso, feet, arms, and head with walk detection and gait analysis and balance tracking.

---

## Features

- **Modular Design** - Enable/disable tracking modules independently
- **Input System Integration** - Access tracking data through Unity's Input System
- **Torso Tracking** - Weight shift detection, bent over detection
- **Foot Tracking** - Foot raise, hip abduction, position tracking
- **Walk Detection** - Speed, cadence, walk state (idle/walking/stopping)
- **Gait Analysis** - Step timing, asymmetry, consistency metrics
- **Arm Tracking** - Hand position and raise detection
- **Head Tracking** - Position, rotation, nod/shake gesture detection
<<<<<<< HEAD
- **Balance Tracking** - Center of mass, sway, and balance detection
=======
- **Balance Tracking** - Center of mass position and velocity, lateral sway, anterior/posterior sway
>>>>>>> a3d4ea04
- **Configurable** - ScriptableObject-based configuration system
- **Multiplayer Support** - Supports multiple captury skeletons with instanced input action assets

---

## Installation

### Prerequisites

This package includes the **Captury Unity Plugin** (MIT License) in `/Runtime/ThirdParty/Captury/` and the **Unity Input System**. 

### Install via Package Manager

1. Open Unity Package Manager: `Window → Package Manager`
2. Click `+` → `Add package from git URL`
3. Enter: `https://github.com/hbjeletich/CapturyUnityToolkit.git`

### Install via manifest.json

Add this line to your `Packages/manifest.json`:

```json
{
  "dependencies": {
    "com.hbjeletich.capturytoolkit": "https://github.com/hbjeletich/CapturyUnityToolkit.git"
  }
}
```

---

## Quick Start

### 1. Scene Setup

Use the BaseScene for fastest setup for singleplayer. 

For existing scenes or starting from scratch, add these components to a GameObject in your scene:

| Component | Source | Purpose |
|-----------|--------|---------|
| `CapturyNetworkPlugin` | Captury Plugin | Connects to CapturyLive |
| `CapturyInputManager` | This Package | Registers input device |
| `MotionTrackingManager` | This Package | Main tracking manager |

If you're doing multiplayer, the components are slightly different:

| Component | Source | Purpose |
|-----------|--------|---------|
| `CapturyNetworkPlugin` | Captury Plugin | Connects to CapturyLive |
| `MultiplayerTrackingManager` | This Package | Main tracking manager, handles input device registration |



### 2. Configure Captury Connection

On the `CapturyNetworkPlugin` component:
- Set **Host** to the IP address where CapturyLive is running
- Set **Port** to `2101` (default)
- Assign your **Streamed Skeleton** and **Streamed Avatar**

### 3. Create a Configuration Asset

1. Right-click in Project window
2. Select `Create → Motion Tracking → Configuration`
3. Enable the modules you need:
   - Torso Module
   - Foot Module
   - Arms Module
   - Head Module
   - Balance Module

### 4. Assign Configuration

Drag your configuration asset to the **Config** field on `MotionTrackingManager` or `MultiplayerTrackingManager`.

### 5. Access Tracking Data -- Singleplayer

To directly find input actions from the input device:

There are two ways to access tracking data. You can access it directly using the input device, or by using the provided Input Action Asset. 

#### Calling Directly

```csharp
using UnityEngine;
using UnityEngine.InputSystem;

public class DirectInputTrackingExample : MonoBehaviour
{
    void Update()
    {
        // find captury input device
        var captury = InputSystem.GetDevice<CapturyInput>();
        
        if (captury != null)
        {
            // check if walking
            if (captury.isWalking.isPressed)
            {
                // read the value of our speed
                float speed = captury.walkSpeed.ReadValue();
                Debug.Log($"Walking at {speed} m/s");
            }
            
            // check weight shift
            if (captury.weightShiftLeft.isPressed)
            {
                Debug.Log("Weight shifted left");
            }
            
            // get foot position
            Vector3 leftFoot = captury.leftFootPosition.ReadValue();

            // do whatever you want with these numbers!
            // for now, print the x, y, and z separately
            Debug.Log($"Left foot X: {leftFoot.x}");
            Debug.Log($"Left foot Y: {leftFoot.y}");
            Debug.Log($"Left foot Z: {leftFoot.z}");
        }
    }
}
```
#### Using Input Action Asset

```csharp
using UnityEngine;
using UnityEngine.InputSystem;

public class TrackingExample : MonoBehaviour
{
    public InputActionAsset inputActions;

    private InputAction weightShiftXAction;
    private InputAction footRaisedAction;
    private InputAction footLoweredAction;

    void Awake()
    {
        // make sure this is AWAKE and not start!
        // find the maps within the action asset
        var torsoMap = inputActions.FindActionMap("Torso");
        var footMap = inputActions.FindActionMap("Foot");

        // find the specific actions
        weightShiftXAction = torsoMap.FindAction("WeightShiftX");
        footRaisedAction = footMap.FindAction("FootRaised");
        footLowerAction = actionMap.FindAction("FootLowered");

        // subscribe foot actions to methods
        footRaiseAction.performed += OnFootRaise;
        footLowerAction.performed += OnFootLower;
    }

    private void OnEnable()
    {
        weightShiftXAction.Enable();
        footRaiseAction.Enable();
        footLowerAction.Enable();
    }

<<<<<<< HEAD
You can also use an `InputActionAsset`, or the MotionTracking one created for you already:

```csharp
using UnityEngine;
using UnityEngine.InputSystem;

public class InputActionAssetTrackingExample : MonoBehaviour
{
    // assign Input Action Asset in the Inspector
    public InputActionAsset inputActions;

    private InputAction isWalkingAction;
    private InputAction walkSpeedAction;
    private InputAction weightShiftLeftAction;

    void Awake()
    {
        // must be in AWAKE!
        // assuming you're using the given MotionTracking asset, action maps are separated by module
        var footMap = inputActions.FindActionMap("Foot");
        var torsoMap = inputActions.FindActionMap("Torso");

        // find specific actions
        isWalkingAction = footMap.FindAction("IsWalking");
        walkSpeedAction = footMap.FindAction("WalkSpeed");
        weightShiftLeftAction = torsoMap.FindAction("WeightShiftLeft");
    }

    void OnEnable()
    {
        // enable the actions
        isWalkingAction.Enable();
        walkSpeedAction.Enable();
        weightShiftLeftAction.Enable();

        isWalkingAction.performed += OnWalk;
        weightShiftLeftAction.performed += OnWeightShiftLeft;
    }

    void OnEnable()
    {
        // disable the actions
        isWalkingAction.Disable();
        walkSpeedAction.Disable();
        weightShiftLeftAction.Disable();

        isWalkingAction.performed -= OnWalk;
        weightShiftLeftAction.performed -= OnWeightShiftLeft;
    }

    void OnWalk(InputAction.CallbackContext ctx)
    {
        float walkSpeed = walkSpeedAction.ReadValue<float>();
        Debug.Log($"Walking at {speed} m/s");
    }

    void OnWeightShift(InputAction.CallbackContext ctx)
    {
        Debug.Log("Weight shifted left");
    }
}
```

Though the setup for this is a little longer, it is a much better, more modular way to call the actions, especially if you have more complex control schemes. 

### 6. Access Tracking Data -- Multiplayer

For multiplayer scenarios, the recommended approach is **direct device access**. Each player script finds and stores a reference to its specific CapturyInput device based on the device's usage tag (e.g., `Player1`, `Player2`).

This approach is simpler and more reliable than binding overrides, as each player maintains a direct reference to their own device and reads from it directly.
```csharp
using UnityEngine;
using UnityEngine.InputSystem;

public class MultiplayerTrackingExample : MonoBehaviour
{
    public int playerNumber;
    private CapturyInput myDevice;
    
    void Start()
    {
        FindMyDevice();
    }
    
    private void FindMyDevice()
    {
        foreach (var device in InputSystem.devices)
        {
            if (device is CapturyInput capturyDevice)
            {
                // check if this device has the usage we're looking for
                bool isMyDevice = false;
                foreach (var usage in device.usages)
                {
                    if (usage == $"Player{playerNumber}")
                    {
                        isMyDevice = true;
                        break;
                    }
                }
                
                if (isMyDevice)
                {
                    myDevice = capturyDevice;
                    Debug.Log($"Player {playerNumber}: Found my device - {myDevice.name}");
                    return;
                }
            }
        }
        
        Debug.LogWarning($"Player {playerNumber}: Could not find device with usage 'Player{playerNumber}'");
    }
    
    void Update()
    {
        // if device not found yet, retry periodically
        if (myDevice == null)
        {
            if (Time.frameCount % 60 == 0)
            {
                FindMyDevice();
            }
            return;
        }
        
        // read values directly from the device
        bool isWalking = myDevice.isWalking.isPressed;
        float walkSpeed = myDevice.walkSpeed.ReadValue();
        
        // check for button state changes
        if (myDevice.weightShiftLeft.wasPressedThisFrame)
        {
            Debug.Log($"Player {playerNumber}: Weight shifted left");
        }
        
        if (myDevice.weightShiftRight.wasPressedThisFrame)
        {
            Debug.Log($"Player {playerNumber}: Weight shifted right");
        }
        
        // check continuous values
        if (isWalking && Time.frameCount % 60 == 0)
        {
            Debug.Log($"Player {playerNumber}: Walking at {walkSpeed} m/s");
        }
    }
}
```

**How it works:**
1. Each player script searches for a CapturyInput device with the matching `Player{N}` usage
2. Once found, the script stores a direct reference to that specific device
3. All tracking data is read directly from the device using `.ReadValue()` or `.isPressed`
4. Button-like controls (e.g., `weightShiftLeft`) support state checks like `wasPressedThisFrame`
5. If the device isn't found immediately (e.g., skeleton spawns late), the script retries every 60 frames

**Alternative Approach - InputAction Binding Overrides:**

If you prefer to use InputActions, you can instance your InputActionAsset and apply binding overrides. However, this approach can be more complex:
```csharp
// in Awake():
instancedActions = Instantiate(inputActions);
var footMap = instancedActions.FindActionMap("Foot");
isWalkingAction = footMap.FindAction("IsWalking");

// override binding to specific player's device
// format: <DeviceType>/{Usage}/controlPath
isWalkingAction.ApplyBindingOverride($"<CapturyInput>/{{Player{playerNumber}}}/isWalking");
```

For most use cases, **direct device access is recommended** as it's more straightforward and avoids potential binding resolution issues in multiplayer scenarios.

=======
    private void OnDisable()
    {
        weightShiftXAction.Disable();
        footRaiseAction.Disable();
        footLowerAction.Disable();
    }

    private void OnFootRaise(InputAction.CallbackContext ctx)
    {
        // this is where you put logic for what happens when you raise your foot
        Debug.Log("Foot raise detected!");
    }

    private void OnFootLower(InputAction.CallbackContext ctx)
    {
        // this is where you put logic for what happens when you raise your foot
        Debug.Log("Foot lower detected!");
    }

    void Update()
    {
        // read the value of the action and save it to a float
        float weightShift = weightShiftXAction.ReadValue<float>();

        // now you can do whatever you want with that number!
        Debug.Log($"Weight Shift X Value: {weightShift}");
    }
}
```
>>>>>>> a3d4ea04
---

## Configuration Options

### Motion Tracking Manager
- **Modular System** - Use what you need, don't use what you don't
- **Configuration Scriptables** - Create your own configurations and swap between them in editor or during runtime
- **Calibration Setup** - Automatically or manually calibrate your modules, setting your own delays and calling the calibrate method when necessary

### Multiplayer Manager
- **Maximum Players** - Set a number of max players accepted
- **Calibration Preferences** - Decide if calibration will happen automatically, and the delay (in seconds) between calibrating skeletons

### Torso Module
- **Weight Shift Threshold** - Distance required to trigger weight shift detection
- **Neutral Zone Width** - Size of neutral zone to prevent flutter
- **Bent Over Angle** - Forward bend angle to trigger detection
- **Whole Body Movement Threshold** - Ratio to ignore coordinated movement

### Foot Module
- **Foot Raise Threshold** - Height difference to trigger foot raise
- **Hip Abduction Distance** - Additional spread distance for abduction
- **Min Lift Height** - Minimum height for valid movements
- **Position Tracking** - Relative or absolute positioning

### Walk Tracking
- **Walk Speed Threshold** - Minimum speed to start walk detection
- **Minimum Walk Duration** - Time required to confirm walking
- **Walk Stop Threshold** - Speed below which walking stops

### Gait Analysis
- **Minimum Cycles** - Required complete cycles for reliable analysis
- **Step Time Range** - Min/max reasonable step times (filters outliers)
- **Consistency Calculation** - Based on step time variance

### Arms/Hands Module
- **Hand Raise Threshold** - Height above shoulder to trigger
- **Min Height Gain** - Minimum lift from neutral position

### Head Module
- **Nod/Shake Thresholds** - Rotation angles for gesture detection
- **Gesture Speed** - Time window for gesture completion
- **Gesture Timeout** - Maximum active duration

### Balance Module
<<<<<<< HEAD
- **Balance Tracking** - Center of mass position and buttons for when balance is kept, regained, or lost
- **Anterior/Posterior Sway** - Values for the amount of swaying, both anterior and posterior
=======
- **Sway and Stability Thresholds** - Max stability in m/s
- **Center of Mass Frame History** - Frames of CoM history to keep
>>>>>>> a3d4ea04

---

## Joint Name Configuration

Configure joint names in your configuration asset to match your skeleton. You can upload your own skeleton, but by default it assumes the names of the model that comes with the Captury plugin. Note that **each joint can only be accessed by one module at a time**.

| Module | Joint | Default Name |
|--------|-------|--------------|
| Torso | Pelvis | `Hips` |
| Balance | Bottom of Spine | `Spine1` |
| Torso | Top of Spine | `Spine4` |
| Head | Head | `Head` |
| Arms | Left Shoulder | `LeftShoulder` |
| Arms | Right Shoulder | `RightShoulder` |
| Balance | Left Forearm | `LeftForearm` |
| Balance | Right Forearm | `RightForearm` |
| Arms | Left Hand | `LeftHand` |
| Arms | Right Hand | `RightHand` |
| Balance | Left Leg | `LeftLeg` |
| Balance | Right Leg | `RightLeg` |
| Feet | Left Foot | `LeftFoot` |
| Feet | Right Foot | `RightFoot` |
<<<<<<< HEAD
=======
| Balance | Bottom of Spine | `Spine1` |
| Balance | Left Forearm | `LeftForeArm` |
| Balance | Right Forearm | `RightForeArm` |
| Balance | Left Leg | `LeftLeg` |
| Balance | Right Leg | `RightLeg` |
>>>>>>> a3d4ea04
| Balance | Left Toe Base | `LeftToeBase` |
| Balance | Right Toe Base | `RightToeBase` |

---

## Requirements

- Unity 2020.3 or later
- Unity Input System 1.4.0 or later
- Captury Unity Plugin (included)

---

### Third-Party Licenses

This package includes the **Captury Unity Plugin**:
- Copyright © 2017 thecaptury
- Licensed under MIT License
- See `Runtime/ThirdParty/Captury/LICENSE.txt`

---

## Version History

### 1.0.0
- Initial release
- Torso, foot, arm, and head tracking modules
- Walk detection and gait analysis
- Input System integration

<<<<<<< HEAD
### 1.1.0 & 1.1.1
- Added balance tracking support
- Fixed foot tracking relative position bug
=======
### 1.1.0
- Added balance tracking
- Fixed a bug with whole body movement
>>>>>>> a3d4ea04
<|MERGE_RESOLUTION|>--- conflicted
+++ resolved
@@ -14,11 +14,7 @@
 - **Gait Analysis** - Step timing, asymmetry, consistency metrics
 - **Arm Tracking** - Hand position and raise detection
 - **Head Tracking** - Position, rotation, nod/shake gesture detection
-<<<<<<< HEAD
-- **Balance Tracking** - Center of mass, sway, and balance detection
-=======
 - **Balance Tracking** - Center of mass position and velocity, lateral sway, anterior/posterior sway
->>>>>>> a3d4ea04
 - **Configurable** - ScriptableObject-based configuration system
 - **Multiplayer Support** - Supports multiple captury skeletons with instanced input action assets
 
@@ -180,7 +176,6 @@
         footLowerAction.Enable();
     }
 
-<<<<<<< HEAD
 You can also use an `InputActionAsset`, or the MotionTracking one created for you already:
 
 ```csharp
@@ -353,37 +348,6 @@
 
 For most use cases, **direct device access is recommended** as it's more straightforward and avoids potential binding resolution issues in multiplayer scenarios.
 
-=======
-    private void OnDisable()
-    {
-        weightShiftXAction.Disable();
-        footRaiseAction.Disable();
-        footLowerAction.Disable();
-    }
-
-    private void OnFootRaise(InputAction.CallbackContext ctx)
-    {
-        // this is where you put logic for what happens when you raise your foot
-        Debug.Log("Foot raise detected!");
-    }
-
-    private void OnFootLower(InputAction.CallbackContext ctx)
-    {
-        // this is where you put logic for what happens when you raise your foot
-        Debug.Log("Foot lower detected!");
-    }
-
-    void Update()
-    {
-        // read the value of the action and save it to a float
-        float weightShift = weightShiftXAction.ReadValue<float>();
-
-        // now you can do whatever you want with that number!
-        Debug.Log($"Weight Shift X Value: {weightShift}");
-    }
-}
-```
->>>>>>> a3d4ea04
 ---
 
 ## Configuration Options
@@ -429,13 +393,8 @@
 - **Gesture Timeout** - Maximum active duration
 
 ### Balance Module
-<<<<<<< HEAD
-- **Balance Tracking** - Center of mass position and buttons for when balance is kept, regained, or lost
-- **Anterior/Posterior Sway** - Values for the amount of swaying, both anterior and posterior
-=======
 - **Sway and Stability Thresholds** - Max stability in m/s
 - **Center of Mass Frame History** - Frames of CoM history to keep
->>>>>>> a3d4ea04
 
 ---
 
@@ -459,14 +418,11 @@
 | Balance | Right Leg | `RightLeg` |
 | Feet | Left Foot | `LeftFoot` |
 | Feet | Right Foot | `RightFoot` |
-<<<<<<< HEAD
-=======
 | Balance | Bottom of Spine | `Spine1` |
 | Balance | Left Forearm | `LeftForeArm` |
 | Balance | Right Forearm | `RightForeArm` |
 | Balance | Left Leg | `LeftLeg` |
 | Balance | Right Leg | `RightLeg` |
->>>>>>> a3d4ea04
 | Balance | Left Toe Base | `LeftToeBase` |
 | Balance | Right Toe Base | `RightToeBase` |
 
@@ -497,12 +453,9 @@
 - Walk detection and gait analysis
 - Input System integration
 
-<<<<<<< HEAD
 ### 1.1.0 & 1.1.1
 - Added balance tracking support
 - Fixed foot tracking relative position bug
-=======
-### 1.1.0
-- Added balance tracking
-- Fixed a bug with whole body movement
->>>>>>> a3d4ea04
+
+### 1.2.0
+- Added Multiplayer support (multiple skeletons tracked by the same system)